--- conflicted
+++ resolved
@@ -24,10 +24,6 @@
     def __init__(self):
         super().__init__()
         self.setWindowTitle("DLSS-Updater")
-<<<<<<< HEAD
-=======
-        self.thread_pool = QThreadPool()
->>>>>>> 65c60109
         self.setGeometry(100, 100, 600, 350)
 
         # Main container
